﻿namespace KafkaFs

open System
open System.IO
open System.Net
open System.Net.Sockets
open System.Text
open System.Collections.Generic
open System.Collections.Concurrent
open System.Threading
open System.Threading.Tasks
open System.Runtime.ExceptionServices

open KafkaFs

// smart constructors

[<AutoOpen>]
module Constructors =

  type Message with

    static member create (value:ArraySeg<byte>, ?key:ArraySeg<byte>, ?attrs:Attributes, ?compression: Attributes) =
      let compressionFlag =
        sbyte (defaultArg compression Protocol.Compression.GZIP) &&& Compression.Mask
      let attrs =
        match attrs with
        | Some(v) -> v ||| compressionFlag
        | None -> sbyte compressionFlag
      Message(0, 0y, attrs, (defaultArg key (ArraySeg<_>())), value)

    static member ofBytes (data:ArraySeg<byte>, ?key:ArraySeg<byte>) =
      Message(0, 0y, 0y, (defaultArg  key (ArraySeg<_>())), data)

    static member ofBytes (value:byte[], ?key:byte[]) =
      let key =
        match key with
        | Some key -> ArraySeg<_>(key, 0, key.Length)
        | None -> ArraySeg<_>()
      Message(0, 0y, 0y, key, ArraySeg<_>(value, 0, value.Length))

    static member ofString (value:string, ?key:string) =
      let value = Encoding.UTF8.GetBytes value |> ArraySeg.ofArray
      let key =
        match key with
        | Some key -> Encoding.UTF8.GetBytes key |> ArraySeg.ofArray
        | None -> ArraySeg<_>()
      Message(0, 0y, 0y, key, value)

    static member valueString (m:Message) =
      m.value |> Encoding.UTF8.GetString

    static member keyString (m:Message) =
      if isNull m.value.Array then null
      else m.value |> Encoding.UTF8.GetString

  type MessageSet with

    static member ofMessage (m:Message) =
      MessageSet([| 0L, (Message.size m), m |])

    static member ofMessages (ms:Message seq) =
      MessageSet(ms |> Seq.map (fun m -> 0L, Message.size m, m) |> Seq.toArray)

    /// Returns the next offset to fetch, by taking the max offset in the
    /// message set and adding one.
    static member nextOffset (ms:MessageSet) =
      let maxOffset = ms.messages |> Seq.map (fun (off,_,_) -> off) |> Seq.max
      maxOffset + 1L

  type ProduceRequest with

    static member ofMessageSet (topic:TopicName, partition:Partition, ms:MessageSet, ?requiredAcks:RequiredAcks, ?timeout:Protocol.Timeout) =
      ProduceRequest(
        (defaultArg requiredAcks RequiredAcks.Local),
        (defaultArg timeout 1000),
        [| topic , [| partition, (MessageSet.size ms), ms |] |])

    static member ofMessageSets (topic:TopicName, ms:(Partition * MessageSet)[], ?requiredAcks:RequiredAcks, ?timeout:Protocol.Timeout) =
      ProduceRequest(
        (defaultArg requiredAcks RequiredAcks.Local),
        (defaultArg timeout 1000),
        [| topic , ms |> Array.map (fun (p,ms) -> p, (MessageSet.size ms), ms ) |])

    static member ofMessageSetTopics (ms:(TopicName * (Partition * MessageSet)[])[], ?requiredAcks:RequiredAcks, ?timeout:Protocol.Timeout) =
      ProduceRequest(
        (defaultArg requiredAcks RequiredAcks.Local),
        (defaultArg timeout 1000),
        ms |> Array.map (fun (t,ms) -> t , ms |> Array.map (fun (p,ms) -> p, (MessageSet.size ms), ms )))


  type FetchRequest with

    static member ofTopicPartition (topic:TopicName, partition:Partition, offset:FetchOffset, ?maxWaitTime:MaxWaitTime, ?minBytes:MinBytes, ?maxBytesPerPartition:MaxBytes) =
      FetchRequest(-1, (defaultArg maxWaitTime 0), (defaultArg minBytes 0), [| topic, [| partition,  offset, (defaultArg maxBytesPerPartition 1000) |] |])

    static member ofTopicPartitions (topic:TopicName, ps:(Partition * FetchOffset)[], ?maxWaitTime:MaxWaitTime, ?minBytes:MinBytes, ?maxBytesPerPartition:MaxBytes) =
      FetchRequest(-1, (defaultArg maxWaitTime 0), (defaultArg minBytes 0), [| topic, ps |> Array.map (fun (p,o) -> p, o, (defaultArg maxBytesPerPartition 1000)) |])

// Connection

<<<<<<< HEAD
module internal Conn =

  let private Log = Log.create "Marvel.Kafka.Conn"

  let ApiVersion : ApiVersion = 0s

  /// Establishes a fault-tolerance connection to the specified endpoint.
  let connect (ep:IPEndPoint, clientId:ClientId) = async {

    /// Encodes the request into a session layer request, keeping ApiKey as state.
    let encode (req:RequestMessage, correlationId:CorrelationId) =
      let req = Request(ApiVersion, correlationId, clientId, req)
      let sessionData = toArraySeg Request.size Request.write req
      sessionData, req.apiKey

    /// Decodes the session layer input and session state into a response.
    let decode (_, apiKey:ApiKey, data:ArraySeg<byte>) =
      let res = ResponseMessage.readApiKey (data, apiKey)
      res


    let connSocket =
      let s = new Socket(ep.AddressFamily, SocketType.Stream, ProtocolType.Tcp)
      //s.ReceiveBufferSize <- 8192
      //s.SendBufferSize <- 8192
      s.NoDelay <- true
      s.ExclusiveAddressUse <- true
      s

    Log.info "connecting...|client_id=%s" clientId
    let! sendRcvSocket = Socket.connect connSocket ep
    Log.info "connected|remote_endpoint=%O" sendRcvSocket.RemoteEndPoint



    /// An unframed input stream.
    let inputStream =
      Socket.receiveStream sendRcvSocket
      |> Framing.LengthPrefix.unframe

    /// A framing sender.
    let send (data:ArraySeg<byte>) =
      let framed = data |> Framing.LengthPrefix.frame
      Socket.sendAll sendRcvSocket framed



    /// A framing sender.
    let rec send2 (data:ArraySeg<byte>) =
      let framed = data |> Framing.LengthPrefix.frame
      Socket.sendAll sendRcvSocket framed
      |> Async.Catch
      |> Async.bind (function
        | Success x -> async.Return x
        | Failure ex ->
          match ex with
          | :? SocketException as x ->
            // TODO: reco
            send2 data
          | _ -> raise ex)


    let session =
      Session.requestReply
        Session.corrId encode decode inputStream send

    return session }



=======
>>>>>>> 5ae72b02

/// A request/reply channel to Kafka.
// TODO: likely needs to become IDisposable, but we'll see how far we can put that off
type Chan = RequestMessage -> Async<ResponseMessage>

 
[<AutoOpen>]
module internal ResponseEx =

  let wrongResponse () =
    failwith (sprintf "Wrong response!")

  type RequestMessage with    
    /// If a request does not expect a response, returns the default response.
    static member awaitResponse (x:RequestMessage) =
      match x with
      | RequestMessage.Produce req when req.requiredAcks = RequiredAcks.None ->         
        Some (ResponseMessage.ProduceResponse (new ProduceResponse([||])))
      | _ -> None         

  type ResponseMessage with
    static member internal toFetch res = match res with FetchResponse x -> x | _ -> wrongResponse ()
    static member internal toProduce res = match res with ProduceResponse x -> x | _ -> wrongResponse ()
    static member internal toOffset res = match res with OffsetResponse x -> x | _ -> wrongResponse ()
    static member internal toGroupCoordinator res = match res with GroupCoordinatorResponse x -> x | _ -> wrongResponse ()
    static member internal toOffsetCommit res = match res with OffsetCommitResponse x -> x | _ -> wrongResponse ()
    static member internal toOffsetFetch res = match res with OffsetFetchResponse x -> x | _ -> wrongResponse ()
    static member internal toJoinGroup res = match res with JoinGroupResponse x -> x | _ -> wrongResponse ()
    static member internal toSyncGroup res = match res with SyncGroupResponse x -> x | _ -> wrongResponse ()
    static member internal toHeartbeat res = match res with HeartbeatResponse x -> x | _ -> wrongResponse ()
    static member internal toLeaveGroup res = match res with LeaveGroupResponse x -> x | _ -> wrongResponse ()
    static member internal toListGroups res = match res with ListGroupsResponse x -> x | _ -> wrongResponse ()
    static member internal toDescribeGroups res = match res with DescribeGroupsResponse x -> x | _ -> wrongResponse ()


/// API operations on a generic request/reply channel.
module internal Api =
<<<<<<< HEAD

  let inline metadata (send:RequestMessage -> Async<ResponseMessage>) (req:MetadataRequest) =
    send (RequestMessage.Metadata req) |> Async.map (function MetadataResponse x -> x | _ -> wrongResponse ())

  let inline fetch (send:RequestMessage -> Async<ResponseMessage>) (req:FetchRequest) : Async<FetchResponse> =
    send (RequestMessage.Fetch req) |> Async.map ResponseMessage.toFetch

  let inline produce (send:RequestMessage -> Async<ResponseMessage>) (req:ProduceRequest) : Async<ProduceResponse> =
    send (RequestMessage.Produce req) |> Async.map ResponseMessage.toProduce

  let inline offset (send:RequestMessage -> Async<ResponseMessage>) (req:OffsetRequest) : Async<OffsetResponse> =
    send (RequestMessage.Offset req) |> Async.map ResponseMessage.toOffset

  let inline groupCoordinator (send:RequestMessage -> Async<ResponseMessage>) (req:GroupCoordinatorRequest) : Async<GroupCoordinatorResponse> =
    send (RequestMessage.GroupCoordinator req) |> Async.map ResponseMessage.toGroupCoordinator

  let inline offsetCommit (send:RequestMessage -> Async<ResponseMessage>) (req:OffsetCommitRequest) : Async<OffsetCommitResponse> =
    send (RequestMessage.OffsetCommit req) |> Async.map ResponseMessage.toOffsetCommit

  let inline offsetFetch (send:RequestMessage -> Async<ResponseMessage>) (req:OffsetFetchRequest) : Async<OffsetFetchResponse> =
    send (RequestMessage.OffsetFetch req) |> Async.map ResponseMessage.toOffsetFetch

  let inline joinGroup (send:RequestMessage -> Async<ResponseMessage>) (req:JoinGroupRequest) : Async<JoinGroupResponse> =
    send (RequestMessage.JoinGroup req) |> Async.map ResponseMessage.toJoinGroup

  let inline syncGroup (send:RequestMessage -> Async<ResponseMessage>) (req:SyncGroupRequest) : Async<SyncGroupResponse> =
    send (RequestMessage.SyncGroup req) |> Async.map ResponseMessage.toSyncGroup

  let inline heartbeat (send:RequestMessage -> Async<ResponseMessage>) (req:HeartbeatRequest) : Async<HeartbeatResponse> =
    send (RequestMessage.Heartbeat req) |> Async.map ResponseMessage.toHeartbeat

  let inline leaveGroup (send:RequestMessage -> Async<ResponseMessage>) (req:LeaveGroupRequest) : Async<LeaveGroupResponse> =
    send (RequestMessage.LeaveGroup req) |> Async.map ResponseMessage.toLeaveGroup

  let inline listGroups (send:RequestMessage -> Async<ResponseMessage>) (req:ListGroupsRequest) : Async<ListGroupsResponse> =
    send (RequestMessage.ListGroups req) |> Async.map ResponseMessage.toListGroups

  let inline describeGroups (send:RequestMessage -> Async<ResponseMessage>) (req:DescribeGroupsRequest) : Async<DescribeGroupsResponse> =
=======
  
  let inline metadata (send:Chan) (req:MetadataRequest) =
    send (RequestMessage.Metadata req) |> Async.map (function MetadataResponse x -> x | _ -> wrongResponse ())

  let inline fetch (send:Chan) (req:FetchRequest) : Async<FetchResponse> = 
    send (RequestMessage.Fetch req) |> Async.map ResponseMessage.toFetch

  let inline produce (send:Chan) (req:ProduceRequest) : Async<ProduceResponse> = 
    send (RequestMessage.Produce req) |> Async.map ResponseMessage.toProduce

  let inline offset (send:Chan) (req:OffsetRequest) : Async<OffsetResponse> = 
    send (RequestMessage.Offset req) |> Async.map ResponseMessage.toOffset

  let inline groupCoordinator (send:Chan) (req:GroupCoordinatorRequest) : Async<GroupCoordinatorResponse> = 
    send (RequestMessage.GroupCoordinator req) |> Async.map ResponseMessage.toGroupCoordinator

  let inline offsetCommit (send:Chan) (req:OffsetCommitRequest) : Async<OffsetCommitResponse> = 
    send (RequestMessage.OffsetCommit req) |> Async.map ResponseMessage.toOffsetCommit

  let inline offsetFetch (send:Chan) (req:OffsetFetchRequest) : Async<OffsetFetchResponse> = 
    send (RequestMessage.OffsetFetch req) |> Async.map ResponseMessage.toOffsetFetch

  let inline joinGroup (send:Chan) (req:JoinGroupRequest) : Async<JoinGroupResponse> = 
    send (RequestMessage.JoinGroup req) |> Async.map ResponseMessage.toJoinGroup

  let inline syncGroup (send:Chan) (req:SyncGroupRequest) : Async<SyncGroupResponse> = 
    send (RequestMessage.SyncGroup req) |> Async.map ResponseMessage.toSyncGroup

  let inline heartbeat (send:Chan) (req:HeartbeatRequest) : Async<HeartbeatResponse> = 
    send (RequestMessage.Heartbeat req) |> Async.map ResponseMessage.toHeartbeat

  let inline leaveGroup (send:Chan) (req:LeaveGroupRequest) : Async<LeaveGroupResponse> = 
    send (RequestMessage.LeaveGroup req) |> Async.map ResponseMessage.toLeaveGroup

  let inline listGroups (send:Chan) (req:ListGroupsRequest) : Async<ListGroupsResponse> = 
    send (RequestMessage.ListGroups req) |> Async.map ResponseMessage.toListGroups

  let inline describeGroups (send:Chan) (req:DescribeGroupsRequest) : Async<DescribeGroupsResponse> = 
>>>>>>> 5ae72b02
    send (RequestMessage.DescribeGroups req) |> Async.map ResponseMessage.toDescribeGroups



<<<<<<< HEAD
  let private hostEndpoint (host:string, port:int) =
    let ipv4 = Dns.GetHostAddresses host |> Seq.find (fun ip -> ip.AddressFamily = AddressFamily.InterNetwork)
    IPEndPoint(ipv4, port)

  let private concatFetchResponses (rs:FetchResponse[]) =
    new FetchResponse(rs |> Array.collect (fun r -> r.topics)) |> ResponseMessage.FetchResponse
=======
>>>>>>> 5ae72b02


module internal Conn =

  let private Log = Log.create "KafkaFunk.Conn"

  let ApiVersion : ApiVersion = 0s
  
  /// Partitions a fetch request by topic/partition and wraps each one in a request.
  let partitionFetchReq (req:FetchRequest) =
    req.topics
    |> Seq.collect (fun (tn,ps) -> ps |> Array.map (fun (p,o,mb) -> tn,p,o,mb))
    |> Seq.groupBy (fun (tn,ps,_,_) ->  tn,ps)
    |> Seq.map (fun (tp,reqs) ->
      let topics = 
        reqs 
        |> Seq.groupBy (fun (t,_,_,_) -> t)
        |> Seq.map (fun (t,(ps)) -> t, ps |> Seq.map (fun (_,p,o,mb) -> p,o,mb) |> Seq.toArray)
        |> Seq.toArray
      let req = new FetchRequest(req.replicaId, req.maxWaitTime, req.minBytes, topics)
      tp,RequestMessage.Fetch req)
    |> Seq.toArray

  /// Unwraps a set of responses as fetch responses and joins them into a single response.
  let concatFetchRes (rs:ResponseMessage[]) =
    rs
    |> Array.map ResponseMessage.toFetch 
    |> (fun rs -> new FetchResponse(rs |> Array.collect (fun r -> r.topics)) |> ResponseMessage.FetchResponse)

  /// Partitions a produce request by topic/partition.
  let partitionProduceReq (req:ProduceRequest) =
    req.topics
    |> Seq.collect (fun (t,ps) -> ps |> Array.map (fun (p,mss,ms) -> t,p,mss,ms))
    |> Seq.groupBy (fun (t,p,_,_) -> t,p)
    |> Seq.map (fun (tp,reqs) ->
      let topics =
        reqs
        |> Seq.groupBy (fun (t,_,_,_) -> t)
        |> Seq.map (fun (t,ps) -> t, ps |> Seq.map (fun (_,p,mss,ms) -> p,mss,ms) |> Seq.toArray)
        |> Seq.toArray
      let req = new ProduceRequest(req.requiredAcks, req.timeout, topics)
      tp,RequestMessage.Produce req)
    |> Seq.toArray

  let concatProduceResponses (rs:ResponseMessage[]) =
    rs
    |> Array.map ResponseMessage.toProduce
    |> (fun rs -> new ProduceResponse(rs |> Array.collect (fun r -> r.topics)) |> ResponseMessage.ProduceResponse)

  let concatProduceResponsesMs (rs:ProduceResponse[]) =
    new ProduceResponse(rs |> Array.collect (fun r -> r.topics)) |> ResponseMessage.ProduceResponse

  let partitionOffsetReq (req:OffsetRequest) =
    req.topics
    |> Seq.collect (fun (t,ps) -> ps |> Array.map (fun (p,tm,mo) -> t,p,tm,mo))
    |> Seq.groupBy (fun (t,p,_,_) -> t,p)
    |> Seq.map (fun (tp,reqs) ->
      let topics =
        reqs
        |> Seq.groupBy (fun (t,_,_,_) -> t)
        |> Seq.map (fun (t,ps) -> t, ps |> Seq.map (fun (_,p,mss,ms) -> p,mss,ms) |> Seq.toArray)
        |> Seq.toArray
      let req = new OffsetRequest(req.replicaId, topics)
      tp,RequestMessage.Offset req)
    |> Seq.toArray

  let concatOffsetResponses (rs:ResponseMessage[]) =
    rs
    |> Array.map ResponseMessage.toOffset
    |> (fun rs -> new OffsetResponse(rs |> Array.collect (fun r -> r.topics)) |> ResponseMessage.OffsetResponse)


  /// Performs request routing based on cluster metadata.
  /// Fetch, produce and offset requests are routed to the broker which is the leader for that topic, partition.
  /// Group related requests are routed to the respective broker.
<<<<<<< HEAD
  let route (metadata:MetadataResponse) (conn:IPEndPoint -> (RequestMessage -> Async<ResponseMessage>)) =

    let bootstrap : RequestMessage -> Async<ResponseMessage> =
      failwith ""

    let brokers =
      metadata.brokers
      |> Seq.toKeyValueMap (fun b -> b.nodeId) (fun b -> hostEndpoint (b.host, b.port) |> conn)

    let topicPartitions =
      metadata.topicMetadata
      |> Seq.collect (fun tmd ->
        tmd.partitionMetadata
        |> Seq.map (fun pmd -> (tmd.topicName, pmd.partitionId), (brokers |> Map.find pmd.leader))
      )
      |> dict

    let groupBrokers : IDictionary<GroupId, (RequestMessage -> Async<ResponseMessage>)> =
      failwith ""

=======
  let route (bootstrapChan:Chan) (byTopicPartition:Map<(TopicName * Partition), Chan>) (byGroupId:Map<GroupId, Chan>) : Chan =    
    // TODO: optimize single topic/partition case
>>>>>>> 5ae72b02
    fun (req:RequestMessage) -> async {
      match req with
      | Metadata _ ->
        return! bootstrapChan req

      | Fetch req ->
        return!
<<<<<<< HEAD
          req.topics
          |> Seq.collect (fun (tn,ps) -> ps |> Array.map (fun (p,o,mb) -> tn,p,o,mb))
          |> Seq.groupBy (fun (tn,ps,_,_) ->  tn,ps)
          |> Seq.map (fun (tp,reqs) ->
            match topicPartitions |> Dict.tryGet tp with
            | Some send ->
              let topics =
                reqs
                |> Seq.groupBy (fun (t,_,_,_) -> t)
                |> Seq.map (fun (t,(ps)) -> t, ps |> Seq.map (fun (_,p,o,mb) -> p,o,mb) |> Seq.toArray)
                |> Seq.toArray
              let req = new FetchRequest(req.replicaId, req.maxWaitTime, req.minBytes, topics)
              send (RequestMessage.Fetch req)
            | None ->
              failwith ""
          )
=======
          req
          |> partitionFetchReq 
          |> Seq.map (fun (tp,req) ->
            match byTopicPartition |> Dict.tryGet tp with
            | Some send -> send req
            | None -> failwith "Unable to find route!")
>>>>>>> 5ae72b02
          |> Async.Parallel
          |> Async.map concatFetchRes

      | Produce req ->
        return!
          req
          |> partitionProduceReq
          |> Seq.map (fun (tp,req) ->
            match byTopicPartition |> Dict.tryGet tp with
            | Some send -> send req
            | None -> failwith "")
          |> Async.Parallel
<<<<<<< HEAD
          |> Async.map (Array.map ResponseMessage.toProduce >> concatProduceResponses)

=======
          |> Async.map (concatProduceResponses)
             
>>>>>>> 5ae72b02
      | Offset req ->
        return!
          req
          |> partitionOffsetReq
          |> Seq.map (fun (tp,req) ->
            match byTopicPartition |> Dict.tryGet tp with
            | Some send -> send req
            | None -> failwith "")
          |> Async.Parallel
<<<<<<< HEAD
          |> Async.map (Array.map ResponseMessage.toOffset >> concatOffsetResponses)

=======
          |> Async.map (concatOffsetResponses)
      
>>>>>>> 5ae72b02
      | GroupCoordinator _ ->
        return! bootstrapChan req

      | OffsetCommit r ->
        match byGroupId |> Dict.tryGet r.consumerGroup with
        | Some send -> return! send req
        | None -> return failwith ""

      | OffsetFetch r ->
        match byGroupId |> Dict.tryGet r.consumerGroup with
        | Some send -> return! send req
        | None -> return failwith ""

      | JoinGroup r ->
        match byGroupId |> Dict.tryGet r.groupId with
        | Some send -> return! send req
        | None -> return failwith ""

      | SyncGroup r ->
        match byGroupId |> Dict.tryGet r.groupId with
        | Some send -> return! send req
        | None -> return failwith ""

      | Heartbeat r ->
        match byGroupId |> Dict.tryGet r.groupId with
        | Some send -> return! send req
        | None -> return failwith ""

      | LeaveGroup r ->
        match byGroupId |> Dict.tryGet r.groupId with
        | Some send -> return! send req
        | None -> return failwith ""

      | DescribeGroups req ->
        // TODO
        return failwith ""
<<<<<<< HEAD

      | ListGroups req ->
        return failwith ""

    }

=======
      
      | ListGroups req ->        
        // TODO
        return failwith "" }


  // -----------------------------------------------------------------------------------------------------------------------

  
  /// Creates a fault-tolerant channel to the specified endpoint.
  /// Recoverable failures are retried, otherwise escalated.
  let rec connect (ep:IPEndPoint, clientId:ClientId) : Async<Chan> = async {
   
    let receiveBufferSize = 8192

    /// Builds and connects the socket.
    let conn () = async {
      // TODO: lifecycle
      let connSocket =
        new Socket(
          ep.AddressFamily, 
          SocketType.Stream, 
          ProtocolType.Tcp, 
          NoDelay=true, 
          ExclusiveAddressUse=true)
      Log.info "connecting...|client_id=%s remote_endpoint=%O" clientId ep
      let! sendRcvSocket = Socket.connect connSocket ep
      Log.info "connected|remote_endpoint=%O" sendRcvSocket.RemoteEndPoint     
      return sendRcvSocket }

    let! sendRcvSocket = conn ()
    let sendRcvSocket = DVar.create sendRcvSocket
      
    let receive = 
      sendRcvSocket 
      |> DVar.mapFun Socket.receive
    
    let send = 
      sendRcvSocket 
      |> DVar.mapFun Socket.sendAll 
      

    // --------

    
    // TODO: implement using channels
    let state = ref 0 // 0 - OK, 1 - recovery in progress
    let wh = new ManualResetEventSlim()

    /// Notify of an error and recovery.
    /// If a recovery is in progress, wait for it to complete and return.
    let reset (ex:exn option) = async {
      Log.info "recovering TCP connection|client_id=%s remote_endpoint=%O" clientId ep        
      if Interlocked.CompareExchange(state, 1, 0) = 0 then
        wh.Reset()
        let! sendRcvSocket' = conn ()
        DVar.put sendRcvSocket' sendRcvSocket
        wh.Set()
        Interlocked.Exchange(state, 0) |> ignore
      else
        Log.info "recovery alread in progress, waiting...|client_id=%s remote_endpoint=%O" clientId ep
        wh.Wait()
        return () }
    
    // TODO: handle specific TCP errors only, otherwise escalate to reconnect

    let rec sendErr buf =
      send buf
      |> Async.Catch
      |> Async.bind (function
        | Success n -> async.Return n
        | Failure ex -> async {
          match ex with
          | :? SocketException as x ->            
            Log.error "socket exception|error=%O" ex                                
            do! reset (Some ex)
            return! sendErr buf 
          | _ -> 
            Log.error "exception=%O" ex
            return raise ex })

    let rec receiveErr buf =
      receive buf
      |> Async.Catch
      |> Async.bind (function
        | Success received when received > 0 -> async.Return received
        | Success _ -> async {
          Log.warn "received 0 bytes indicating a closed TCP connection"
          do! reset None
          return! receiveErr buf }
        | Failure ex -> async {
          match ex with
          | :? SocketException as x ->
            Log.warn "error receiving on socket|error=%O" ex
            do! reset (Some ex)
            return! receiveErr buf 
          | _ -> 
            Log.error "exception=%O" ex
            return raise ex })

    let send,receive = sendErr,receiveErr

    // --------

    
    /// An unframed input stream.  
    let inputStream =
      Socket.receiveStreamFrom receiveBufferSize receive
      |> Framing.LengthPrefix.unframe

    /// A framing sender.
    let send (data:ArraySeg<byte>) =
      let framed = data |> Framing.LengthPrefix.frame
      send framed


    /// Encodes the request into a session layer request, keeping ApiKey as state.
    let encode (req:RequestMessage, correlationId:CorrelationId) =
      let req = Request(ApiVersion, correlationId, clientId, req)  
      let sessionData = toArraySeg req 
      sessionData,req.apiKey
      
    /// Decodes the session layer input and session state into a response.
    let decode (_, apiKey:ApiKey, data:ArraySeg<byte>) =
      let res = ResponseMessage.readApiKey (data, apiKey)
      res   

    let session = 
      Session.requestReply
        Session.corrId encode decode RequestMessage.awaitResponse inputStream send

    return session.Send }









>>>>>>> 5ae72b02


// http://kafka.apache.org/documentation.html#connectconfigs

/// Kafka connection configuration.
type KafkaConnCfg = {

  /// The bootstrap brokers to attempt connection to.
  bootstrapServers : Uri list

  /// The client id.
  clientId : ClientId

}
with

  /// Creates a Kafka configuration object given the specified list of broker hosts to bootstrap with.
  /// The first host to which a successful connection is established is used for a subsequent metadata request
  /// to build a routing table mapping topics and partitions to brokers.
  static member ofBootstrapServers (bootstrapServers:Uri list, ?clientId:ClientId) =
    {
      bootstrapServers = bootstrapServers
      clientId = match clientId with Some clientId -> clientId | None -> Guid.NewGuid().ToString("N")
    }




/// A connection to a Kafka cluster.
/// This is a stateful object which maintains request/reply sessions with brokers.
/// It acts as a context for API operations, providing filtering and fault tolerance.
<<<<<<< HEAD
and KafkaConn internal (reqRepSession:ReqRepSession<_,_,_>) =

  static let ApiVersion : ApiVersion = 0s

  static let Log = Log.create "Marvel.Kafka"

  member internal x.Send (req:RequestMessage) : Async<ResponseMessage> =
    reqRepSession.Send req

  static member internal connect (ep:IPEndPoint) = async {

    let clientId : ClientId = Guid.NewGuid().ToString("N")

    let connSocket =
      let s = new Socket(ep.AddressFamily, SocketType.Stream, ProtocolType.Tcp)
      s.NoDelay <- true
      s.ExclusiveAddressUse <- true
      s

    Log.info "connecting...|client_id=%s" clientId
    let! sendRcvSocket = Socket.connect connSocket ep
    Log.info "connected|remote_endpoint=%O" sendRcvSocket.RemoteEndPoint

    /// Encodes the request into a session layer request, keeping ApiKey as state.
    let encode (req:RequestMessage, correlationId:CorrelationId) =
      let req = Request(ApiVersion, correlationId, clientId, req)
      let sessionData = toArraySeg Request.size Request.write req
      sessionData, req.apiKey

    /// Decodes the session layer input and session state into a response.
    let decode (_, apiKey:ApiKey, data:ArraySeg<byte>) =
      let res = ResponseMessage.readApiKey (data, apiKey)
      res

    /// An unframed input stream.
    let inputStream =
      Socket.receiveStream sendRcvSocket
      |> Framing.LengthPrefix.unframe
=======
type KafkaConn internal (cfg:KafkaConnCfg) =
  
  static let Log = Log.create "KafkaFunc.Conn"    

  // note: must call Connect first thing!
  let [<VolatileField>] mutable bootstrapChanField : Chan = 
    Unchecked.defaultof<_>

  let bootstrapChan : Chan = 
    fun req -> bootstrapChanField req

  // routing tables

  let chanByHost : DVar<Map<Host * Port, Chan>> =
    DVar.create Map.empty
   
  let hostByNode : DVar<Map<NodeId, Host * Port>> =
    DVar.create Map.empty

  let nodeByTopic : DVar<Map<TopicName * Partition, NodeId>> = 
    DVar.create Map.empty

  let hostByGroup : DVar<Map<GroupId, Host * Port>> =
    DVar.create Map.empty

  // derived routing tables

  let hostByTopic : DVar<Map<TopicName * Partition, Host * Port>> =
    DVar.combineLatestWith
      (fun topicNodes nodeHosts ->               
       topicNodes
       |> Map.toSeq
       |> Seq.choose (fun (tp,n) ->
         match nodeHosts |> Map.tryFind n with
         | Some host -> Some (tp,host)
         | None -> None)
       |> Map.ofSeq)
      nodeByTopic
      hostByNode
    |> DVar.distinct

  let chanByTopic : DVar<Map<(TopicName * Partition), Chan>> =
    DVar.combineLatestWith
      (fun topicHosts hostChans ->
        topicHosts
        |> Map.toSeq
        |> Seq.map (fun (t,h) -> 
          let chan = Map.find h hostChans in
          t,chan)
        |> Map.ofSeq)
      hostByTopic
      chanByHost

  let chanByGroupId : DVar<Map<GroupId, Chan>> =
    DVar.combineLatestWith
      (fun groupHosts hostChans -> 
        groupHosts
        |> Map.toSeq
        |> Seq.map (fun (g,h) -> 
          let chan = Map.find h hostChans in
          g,chan)
        |> Map.ofSeq)
      hostByGroup
      chanByHost
    
  let routedChan : Chan = 
    DVar.combineLatestWith 
      (fun chanByTopic chanByGroup -> Conn.route bootstrapChan chanByTopic chanByGroup)
      chanByTopic
      chanByGroupId
    |> DVar.toFun

  // -----------------------------------------------------------------
>>>>>>> 5ae72b02

  
  /// Connects to the specified host and adds to routing table.
  let connHost (host:Host, port:Port, nodeId:NodeId option) = async {        
    let! ep = Dns.IPv4.getEndpointAsync (host, port)
    let! ch = Conn.connect (ep, cfg.clientId)
    chanByHost |> DVar.update (Map.add (host,port) ch)
    nodeId |> Option.iter (fun nodeId -> hostByNode |> DVar.update (Map.add nodeId (host,port)))
    return ch }

  /// Connects to the specified host unless already connected.
  let connHostNew (host:Host, port:Port, nodeId:NodeId option) = async {
    match chanByHost |> DVar.get |> Map.tryFind (host,port) with
    | Some ch -> 
      nodeId |> Option.iter (fun nodeId -> hostByNode |> DVar.update (Map.add nodeId (host,port)))
      return ch
    | None -> return! connHost (host,port,nodeId) }

  /// Connects to the first broker in the bootstrap list.
  let connectBootstrap () = async {
    Log.info "discovering bootstrap brokers...|client_id=%s" cfg.clientId
    let! bootstrapChan =
      cfg.bootstrapServers
      |> AsyncSeq.ofSeq
      |> AsyncSeq.tryPickAsync (fun uri -> async {
        //Log.info "connecting....|client_id=%s host=%s port=%i" cfg.clientId uri.Host uri.Port
        try
          let! ch = connHost (uri.Host,uri.Port,None)
          return Some ch
        with ex ->
          Log.error "error connecting to bootstrap host=%s port=%i error=%O" uri.Host uri.Port ex
          return None })
    match bootstrapChan with
    | Some bootstrapChan -> 
      return bootstrapChan
    | None ->
      return failwith "unable to connect to bootstrap brokers" }    
  
  /// Connects to the coordinator broker for the specified group and adds to routing table
  let connectGroupCoordinator (groupId:GroupId) = async {    
    let! res = Api.groupCoordinator bootstrapChan (GroupCoordinatorRequest(groupId))
    let! ch = connHostNew (res.coordinatorHost,res.coordinatorPort,Some res.coordinatorId)
    hostByGroup |> DVar.updateIfDistinct (Map.add groupId (res.coordinatorHost,res.coordinatorPort)) |> ignore
    return ch }

<<<<<<< HEAD
    let session =
      Session.requestReply
        Session.corrId encode decode inputStream send
=======
  
  /// Gets the channel.
  member internal __.Chan : Chan =
    if isNull routedChan then
      invalidOp "The connection has not been established!"
    routedChan

  /// Connects to a broker from the bootstrap list.
  member internal __.Connect () = async {
    let! ch = connectBootstrap ()
    bootstrapChanField <- ch }

  /// Gets metadata from the bootstrap channel and updates internal routing tables.
  member private __.ApplyMetadata (metadata:MetadataResponse) = async {
    let hostByNode' = 
      metadata.brokers
      |> Seq.map (fun b -> b.nodeId, (b.host,b.port))
      |> Map.ofSeq
    for tmd in metadata.topicMetadata do
      for pmd in tmd.partitionMetadata do       
        let (host,port) = hostByNode' |> Map.find pmd.leader // TODO: handle error, but shouldn't happen
        let! _ = connHostNew (host,port, Some pmd.leader)
        nodeByTopic |> DVar.update (Map.add (tmd.topicName,pmd.partitionId) (pmd.leader)) }

  /// Gets metadata from the bootstrap channel and updates internal routing tables.
  member internal this.GetMetadata (topics:TopicName[]) = async {
    let! metadata = Api.metadata bootstrapChan (MetadataRequest(topics)) 
    do! this.ApplyMetadata metadata
    return metadata }

  /// Gets the group coordinator for the specified group, connects to it, adds to routing table.
  member internal __.ConnectGroupCoordinator (groupId:GroupId) = 
    connectGroupCoordinator groupId
  
  interface IDisposable with
    member __.Dispose () = ()
>>>>>>> 5ae72b02


/// Kafka API.
[<CompilationRepresentation(CompilationRepresentationFlags.ModuleSuffix)>]
module Kafka =

  let [<Literal>] DefaultPort = 9092

  let connAsync (cfg:KafkaConnCfg) = async {
    let conn = new KafkaConn(cfg)
    do! conn.Connect ()
    return conn }

  let conn cfg =
    connAsync cfg |> Async.RunSynchronously

  let connHostAsync (host:string) =
    let ub = UriBuilder("kafka", host, DefaultPort)
    let cfg = KafkaConnCfg.ofBootstrapServers [ub.Uri]
    connAsync cfg

  let connHost host =
    connHostAsync host |> Async.RunSynchronously

<<<<<<< HEAD
  let metadata (c:KafkaConn) (req:MetadataRequest) : Async<MetadataResponse> =
    Api.metadata c.Send req

  let fetch (c:KafkaConn) (req:FetchRequest) : Async<FetchResponse> =
    Api.fetch c.Send req

  let produce (c:KafkaConn) (req:ProduceRequest) : Async<ProduceResponse> =
    Api.produce c.Send req

  let offset (c:KafkaConn) (req:OffsetRequest) : Async<OffsetResponse> =
    Api.offset c.Send req

  let groupCoordinator (c:KafkaConn) (req:GroupCoordinatorRequest) : Async<GroupCoordinatorResponse> =
    Api.groupCoordinator c.Send req

  let offsetCommit (c:KafkaConn) (req:OffsetCommitRequest) : Async<OffsetCommitResponse> =
    Api.offsetCommit c.Send req
=======
  let metadata (c:KafkaConn) (req:MetadataRequest) : Async<MetadataResponse> = 
    Api.metadata c.Chan req

  let fetch (c:KafkaConn) (req:FetchRequest) : Async<FetchResponse> = 
    Api.fetch c.Chan req

  let produce (c:KafkaConn) (req:ProduceRequest) : Async<ProduceResponse> = 
    Api.produce c.Chan req

  let offset (c:KafkaConn) (req:OffsetRequest) : Async<OffsetResponse> = 
    Api.offset c.Chan req

  let groupCoordinator (c:KafkaConn) (req:GroupCoordinatorRequest) : Async<GroupCoordinatorResponse> = 
    Api.groupCoordinator c.Chan req

  let offsetCommit (c:KafkaConn) (req:OffsetCommitRequest) : Async<OffsetCommitResponse> = 
    Api.offsetCommit c.Chan req
>>>>>>> 5ae72b02

  let offsetFetch (c:KafkaConn) (req:OffsetFetchRequest) : Async<OffsetFetchResponse> =
    Api.offsetFetch c.Chan req

<<<<<<< HEAD
  let joinGroup (c:KafkaConn) (req:JoinGroupRequest) : Async<JoinGroupResponse> =
    Api.joinGroup c.Send req
=======
  let joinGroup (c:KafkaConn) (req:JoinGroupRequest) : Async<JoinGroupResponse> = 
    Api.joinGroup c.Chan req
>>>>>>> 5ae72b02

  let syncGroup (c:KafkaConn) (req:SyncGroupRequest) : Async<SyncGroupResponse> =
    Api.syncGroup c.Chan req

  let heartbeat (c:KafkaConn) (req:HeartbeatRequest) : Async<HeartbeatResponse> =
    Api.heartbeat c.Chan req

  let leaveGroup (c:KafkaConn) (req:LeaveGroupRequest) : Async<LeaveGroupResponse> =
    Api.leaveGroup c.Chan req

  let listGroups (c:KafkaConn) (req:ListGroupsRequest) : Async<ListGroupsResponse> =
    Api.listGroups c.Chan req

  let describeGroups (c:KafkaConn) (req:DescribeGroupsRequest) : Async<DescribeGroupsResponse> =
<<<<<<< HEAD
    Api.describeGroups c.Send req

  // consumer groups

  type ConsumerConfig = {
    bootstrapServers : Uri[] // kafka://127.0.0.1:9092
    groupId : GroupId
    topics : TopicName[]
    sessionTimeout : SessionTimeout
    heartbeatFrequency : int32
    autoOffsetReset : AutoOffsetReset
    fetchMinBytes : MinBytes
    fetchMaxWaitMs : MaxWaitTime
    metadataFetchTimeoutMs : int32
    totalBufferMemory : int32
    fetchBuffer : MaxBytes
    clientId : string
    socketReceiveBuffer : int32
    reconnectBackoffMs : int32
    offsetRetentionTime : int64
  }
    with
      static member create (bootstrapServers:Uri[], groupId:GroupId, topics:TopicName[]) =
        {
          ConsumerConfig.bootstrapServers = bootstrapServers
          groupId = groupId
          topics = topics
          sessionTimeout = 10000
          heartbeatFrequency = 4
          autoOffsetReset = AutoOffsetReset.Anything
          fetchMinBytes = 0
          fetchMaxWaitMs = 0
          metadataFetchTimeoutMs = 0
          totalBufferMemory = 10000
          fetchBuffer = 1000
          clientId = Guid.NewGuid().ToString("N")
          socketReceiveBuffer = 1000
          reconnectBackoffMs = 0
          offsetRetentionTime = 0L
        }

  and AutoOffsetReset =
    | Smallest
    | Largest
    | Disable
    | Anything


  /// Domain-specific message set.
  type ConsumerEvent =

    | GroopCoordResponse
    | JoinResponse
    | SyncResponse
    | FetchResponse

    /// GroupLoadInProgressCode	14	Yes	The broker returns this error code for an offset fetch request if it is still loading offsets (after a leader change for that offsets topic partition), or in response to group membership requests (such as heartbeats) when group metadata is being loaded by the coordinator.
    | GroupLoadInProgress

    /// GroupCoordinatorNotAvailableCode	15	Yes	The broker returns this error code for group coordinator requests, offset commits, and most group management requests if the offsets topic has not yet been created, or if the group coordinator is not active.
    | GroupCoordinatorNotAvailable

    /// IllegalGenerationCode	22	 	Returned from group membership requests (such as heartbeats) when the generation id provided in the request is not the current generation.
    | IllegalGeneration

    /// InconsistentGroupProtocolCode	23	 	Returned in join group when the member provides a protocol type or set of protocols which is not compatible with the current group.
    | InconsistentGroupProtocol

    | InvalidGroupId

    /// UnknownMemberIdCode	25	 	Returned from group requests (offset commits/fetches, heartbeats, etc) when the memberId is not in the current generation.
    | UnknownMemberId

    /// InvalidSessionTimeoutCode	26	 	Return in join group when the requested session timeout is outside of the allowed range on the broker
    | InvalidSessionTimeout

    /// RebalanceInProgressCode	27	 	Returned in heartbeat requests when the coordinator has begun rebalancing the group. This indicates to the client that it should rejoin the group.
    | RebalanceInProgress

    | SessionTimeout

    | MetadataChanged

    /// 16	Yes	The broker returns this error code if it receives an offset fetch or commit request for a group that it is not a coordinator for.
    | NotCoordinatorForGroup


  /// Given a consumer configuration, initiates the consumer group protocol.
  /// Returns an async sequence of states where each state corresponds to a generation in the group protocol.
  /// The state contains streams for the topics specified in the configuration.
  /// Whenever there is a change in the consumer group, or a failure, the protocol restarts and returns
  /// a new generation once successful.
  /// If there are failures surpassing configured thresholds, the resulting sequence throws an exception.
  let consume (conn:KafkaConn) (cfg:ConsumerConfig) : AsyncSeq<_> = async {

    // domain-specific api

    let groopCoord =
      groupCoordinator conn (GroupCoordinatorRequest(cfg.groupId))
      |> Async.map (fun res ->
        match res.errorCode with
        | ErrorCode.NoError -> ConsumerEvent.GroopCoordResponse
        | ErrorCode.GroupCoordinatorNotAvailableCode -> ConsumerEvent.GroupCoordinatorNotAvailable
        | ErrorCode.InvalidGroupIdCode -> ConsumerEvent.InvalidGroupId
        | _ -> failwith "")

    // sent to group coordinator
    let joinGroup2 =
      let consumerProtocolMeta = ConsumerGroupProtocolMetadata(0s, cfg.topics, ArraySeg<_>())
      let assignmentStrategy : AssignmentStrategy = "range" //roundrobin
      let groupProtocols = GroupProtocols([| assignmentStrategy, (toArraySeg ConsumerGroupProtocolMetadata.size ConsumerGroupProtocolMetadata.write consumerProtocolMeta) |])
      let joinGroupReq = JoinGroupRequest(cfg.groupId, cfg.sessionTimeout, "" (* memberId *), ProtocolType.consumer, groupProtocols)
      joinGroup conn joinGroupReq
      |> Async.map (fun res ->
        match res.errorCode with
        | ErrorCode.NoError ->
          //if res.members.members.Length > 0 then
          ConsumerEvent.JoinResponse
        | ErrorCode.GroupCoordinatorNotAvailableCode -> ConsumerEvent.GroupCoordinatorNotAvailable
        | ErrorCode.InconsistentGroupProtocolCode -> ConsumerEvent.InconsistentGroupProtocol
        | ErrorCode.InvalidSessionTimeoutCode -> ConsumerEvent.InvalidSessionTimeout
        | _ -> failwith "")

    // heartbeats: must be sent to group coordinator
    let rec hb (generationId,memberId) = async {
      let req = HeartbeatRequest(cfg.groupId, generationId, memberId)
      let! res = heartbeat conn req
      match res.errorCode with
      | ErrorCode.NoError ->
        do! Async.Sleep (cfg.sessionTimeout / cfg.heartbeatFrequency)
        return! hb (generationId,memberId)
      | ErrorCode.IllegalGenerationCode ->
        return ConsumerEvent.IllegalGeneration
      | ErrorCode.UnknownMemberIdCode ->
        return ConsumerEvent.UnknownMemberId
      | ErrorCode.RebalanceInProgressCode ->
        return ConsumerEvent.RebalanceInProgress
      | _ ->
        return ConsumerEvent.SessionTimeout }

    // sent to group coordinator
    let leaderSyncGroup (generationId,memberId,members) = async {
      let assignment = ConsumerGroupMemberAssignment(0s, PartitionAssignment([||]))
      let members = [| "" (*memberId*), (toArraySeg ConsumerGroupMemberAssignment.size ConsumerGroupMemberAssignment.write assignment) |]
      let req = SyncGroupRequest(cfg.groupId, generationId, memberId, GroupAssignment(members))
      let! res = syncGroup conn req
      match res.errorCode with
      | ErrorCode.NoError -> return ConsumerEvent.SyncResponse
      | ErrorCode.IllegalGenerationCode -> return ConsumerEvent.IllegalGeneration
      | ErrorCode.UnknownMemberIdCode -> return ConsumerEvent.UnknownMemberId
      | ErrorCode.RebalanceInProgressCode -> return ConsumerEvent.RebalanceInProgress
      | _ ->
        return ConsumerEvent.SessionTimeout }

    // sent to group coordinator
    let followerSyncGroup (generationId,memberId) = async {
      let req = SyncGroupRequest(cfg.groupId, generationId, memberId, GroupAssignment([||]))
      let! res = syncGroup conn req
      match res.errorCode with
      | ErrorCode.NoError -> return ConsumerEvent.SyncResponse
      | ErrorCode.IllegalGenerationCode -> return ConsumerEvent.IllegalGeneration
      | ErrorCode.UnknownMemberIdCode -> return ConsumerEvent.UnknownMemberId
      | ErrorCode.RebalanceInProgressCode -> return ConsumerEvent.RebalanceInProgress
      | _ ->
        return ConsumerEvent.SessionTimeout }


    // sent to group coordinator
    let commitOffset (generationId,memberId) (topic:TopicName, partition:Partition, offset:Offset) = async {
      let req = OffsetCommitRequest(cfg.groupId, generationId, memberId, cfg.offsetRetentionTime, [| topic, [| partition, offset, null |] |])
      let! res = offsetCommit conn req
      // TODO: check error
      return () }

    let fetchOffset (topic:TopicName, partition:Partition) = async {
      let req = OffsetFetchRequest(cfg.groupId, [| topic, [| partition |] |])
      let! res = offsetFetch conn req
      let topic,ps = res.topics.[0]
      let (p,offset,metadata,ec) = ps.[0]
      return offset }

    // fetch sent to broker in metadata or coordinator?
    let stream (generationId,memberId) (topic:TopicName, partition:Partition) =
      let rec go (offset:FetchOffset) = asyncSeq {
        let req = FetchRequest(-1, cfg.fetchMaxWaitMs, cfg.fetchMinBytes, [| topic, [| partition, offset, cfg.fetchBuffer |] |])
        // TODO: wait for state change (kill) signal
        let! res = fetch conn req
        // TODO: check error
        let topic,partitions = res.topics.[0]
        let partition,ec,hmo,mss,ms = partitions.[0]
        let nextOffset = MessageSet.nextOffset ms
        let commit = commitOffset (generationId,memberId) (topic, partition, offset)
        yield ms,commit
        yield! go nextOffset }
      // TODO: fetch offset
      go (0L)

    // TODO: period and watch for changes?
    let! metadata = metadata conn (MetadataRequest(cfg.topics))


    let rec go () : AsyncSeq<_> = async {

      // start of session
      let! groupCoord = groupCoordinator conn (GroupCoordinatorRequest(cfg.groupId))
      // TODO: send commit/fetch requests to groop coord


      let consumerProtocolMeta = ConsumerGroupProtocolMetadata(0s, cfg.topics, ArraySeg<_>())
      let assignmentStrategy : AssignmentStrategy = "range" //roundrobin
      let groupProtocols = GroupProtocols([| assignmentStrategy, (toArraySeg ConsumerGroupProtocolMetadata.size ConsumerGroupProtocolMetadata.write consumerProtocolMeta) |])



      let memberId : MemberId = "" // assigned by coordinator
      let joinGroupReq = JoinGroupRequest(cfg.groupId, cfg.sessionTimeout, memberId, ProtocolType.consumer, groupProtocols)
      let! joinGroupRes = joinGroup conn joinGroupReq
      // TODO: or failure
      let generationId = joinGroupRes.generationId
      let memberId = joinGroupRes.memberId

      // is leader?
      if (joinGroupRes.leaderId = joinGroupRes.memberId) then
        // determine assignments
        // send sync request
        let assignment = ConsumerGroupMemberAssignment(0s, PartitionAssignment([||]))
        let syncReq = SyncGroupRequest(cfg.groupId, generationId, memberId, GroupAssignment([| "" (*memberId*), (toArraySeg ConsumerGroupMemberAssignment.size ConsumerGroupMemberAssignment.write assignment) |]))
        let! syncRes = syncGroup conn syncReq

        // TODO: get metadata?

        return failwith ""
      else

        let syncReq = SyncGroupRequest(cfg.groupId, generationId, memberId, GroupAssignment([||]))
        let! syncRes = syncGroup conn syncReq
        let (memberAssignment:ConsumerGroupMemberAssignment,_) = ConsumerGroupMemberAssignment.read syncRes.memberAssignment

        // the partitions assigned to this member
        let topicPartitions = memberAssignment.partitionAssignment.assignments


        // the topic,partition,stream combinations assigned to this member
        let topicStreams =
          topicPartitions
          |> Array.collect (fun (t,ps) -> ps |> Array.map (fun p -> t,p))
          |> Array.map (fun (t,p) -> t,p, stream (generationId,memberId) (t,p))


        // return and wait for errors, which will stop all child streams
        // and return a new state

        return Cons ( (generationId,memberId,topicStreams), go ())

      }

    return! go ()

  }
=======
    Api.describeGroups c.Chan req
>>>>>>> 5ae72b02
<|MERGE_RESOLUTION|>--- conflicted
+++ resolved
@@ -13,6 +13,8 @@
 
 open KafkaFs
 
+
+// -------------------------------------------------------------------------------------------------------------------------------------
 // smart constructors
 
 [<AutoOpen>]
@@ -20,14 +22,8 @@
 
   type Message with
 
-    static member create (value:ArraySeg<byte>, ?key:ArraySeg<byte>, ?attrs:Attributes, ?compression: Attributes) =
-      let compressionFlag =
-        sbyte (defaultArg compression Protocol.Compression.GZIP) &&& Compression.Mask
-      let attrs =
-        match attrs with
-        | Some(v) -> v ||| compressionFlag
-        | None -> sbyte compressionFlag
-      Message(0, 0y, attrs, (defaultArg key (ArraySeg<_>())), value)
+    static member create (value:ArraySeg<byte>, ?key:ArraySeg<byte>, ?attrs:Attributes) =
+      Message(0, 0y, (defaultArg attrs 0y), (defaultArg key (ArraySeg<_>())), value)
 
     static member ofBytes (data:ArraySeg<byte>, ?key:ArraySeg<byte>) =
       Message(0, 0y, 0y, (defaultArg  key (ArraySeg<_>())), data)
@@ -97,100 +93,39 @@
     static member ofTopicPartitions (topic:TopicName, ps:(Partition * FetchOffset)[], ?maxWaitTime:MaxWaitTime, ?minBytes:MinBytes, ?maxBytesPerPartition:MaxBytes) =
       FetchRequest(-1, (defaultArg maxWaitTime 0), (defaultArg minBytes 0), [| topic, ps |> Array.map (fun (p,o) -> p, o, (defaultArg maxBytesPerPartition 1000)) |])
 
+
+// -------------------------------------------------------------------------------------------------------------------------------------
+
+
+
+
+
+
+
+
+
+// -------------------------------------------------------------------------------------------------------------------------------------
 // Connection
 
-<<<<<<< HEAD
-module internal Conn =
-
-  let private Log = Log.create "Marvel.Kafka.Conn"
-
-  let ApiVersion : ApiVersion = 0s
-
-  /// Establishes a fault-tolerance connection to the specified endpoint.
-  let connect (ep:IPEndPoint, clientId:ClientId) = async {
-
-    /// Encodes the request into a session layer request, keeping ApiKey as state.
-    let encode (req:RequestMessage, correlationId:CorrelationId) =
-      let req = Request(ApiVersion, correlationId, clientId, req)
-      let sessionData = toArraySeg Request.size Request.write req
-      sessionData, req.apiKey
-
-    /// Decodes the session layer input and session state into a response.
-    let decode (_, apiKey:ApiKey, data:ArraySeg<byte>) =
-      let res = ResponseMessage.readApiKey (data, apiKey)
-      res
-
-
-    let connSocket =
-      let s = new Socket(ep.AddressFamily, SocketType.Stream, ProtocolType.Tcp)
-      //s.ReceiveBufferSize <- 8192
-      //s.SendBufferSize <- 8192
-      s.NoDelay <- true
-      s.ExclusiveAddressUse <- true
-      s
-
-    Log.info "connecting...|client_id=%s" clientId
-    let! sendRcvSocket = Socket.connect connSocket ep
-    Log.info "connected|remote_endpoint=%O" sendRcvSocket.RemoteEndPoint
-
-
-
-    /// An unframed input stream.
-    let inputStream =
-      Socket.receiveStream sendRcvSocket
-      |> Framing.LengthPrefix.unframe
-
-    /// A framing sender.
-    let send (data:ArraySeg<byte>) =
-      let framed = data |> Framing.LengthPrefix.frame
-      Socket.sendAll sendRcvSocket framed
-
-
-
-    /// A framing sender.
-    let rec send2 (data:ArraySeg<byte>) =
-      let framed = data |> Framing.LengthPrefix.frame
-      Socket.sendAll sendRcvSocket framed
-      |> Async.Catch
-      |> Async.bind (function
-        | Success x -> async.Return x
-        | Failure ex ->
-          match ex with
-          | :? SocketException as x ->
-            // TODO: reco
-            send2 data
-          | _ -> raise ex)
-
-
-    let session =
-      Session.requestReply
-        Session.corrId encode decode inputStream send
-
-    return session }
-
-
-
-=======
->>>>>>> 5ae72b02
 
 /// A request/reply channel to Kafka.
 // TODO: likely needs to become IDisposable, but we'll see how far we can put that off
 type Chan = RequestMessage -> Async<ResponseMessage>
 
- 
+
 [<AutoOpen>]
 module internal ResponseEx =
 
   let wrongResponse () =
     failwith (sprintf "Wrong response!")
 
-  type RequestMessage with    
+  type RequestMessage with
     /// If a request does not expect a response, returns the default response.
     static member awaitResponse (x:RequestMessage) =
       match x with
-      | RequestMessage.Produce req when req.requiredAcks = RequiredAcks.None ->         
+      | RequestMessage.Produce req when req.requiredAcks = RequiredAcks.None ->
         Some (ResponseMessage.ProduceResponse (new ProduceResponse([||])))
-      | _ -> None         
+      | _ -> None
 
   type ResponseMessage with
     static member internal toFetch res = match res with FetchResponse x -> x | _ -> wrongResponse ()
@@ -209,98 +144,48 @@
 
 /// API operations on a generic request/reply channel.
 module internal Api =
-<<<<<<< HEAD
-
-  let inline metadata (send:RequestMessage -> Async<ResponseMessage>) (req:MetadataRequest) =
-    send (RequestMessage.Metadata req) |> Async.map (function MetadataResponse x -> x | _ -> wrongResponse ())
-
-  let inline fetch (send:RequestMessage -> Async<ResponseMessage>) (req:FetchRequest) : Async<FetchResponse> =
-    send (RequestMessage.Fetch req) |> Async.map ResponseMessage.toFetch
-
-  let inline produce (send:RequestMessage -> Async<ResponseMessage>) (req:ProduceRequest) : Async<ProduceResponse> =
-    send (RequestMessage.Produce req) |> Async.map ResponseMessage.toProduce
-
-  let inline offset (send:RequestMessage -> Async<ResponseMessage>) (req:OffsetRequest) : Async<OffsetResponse> =
-    send (RequestMessage.Offset req) |> Async.map ResponseMessage.toOffset
-
-  let inline groupCoordinator (send:RequestMessage -> Async<ResponseMessage>) (req:GroupCoordinatorRequest) : Async<GroupCoordinatorResponse> =
-    send (RequestMessage.GroupCoordinator req) |> Async.map ResponseMessage.toGroupCoordinator
-
-  let inline offsetCommit (send:RequestMessage -> Async<ResponseMessage>) (req:OffsetCommitRequest) : Async<OffsetCommitResponse> =
-    send (RequestMessage.OffsetCommit req) |> Async.map ResponseMessage.toOffsetCommit
-
-  let inline offsetFetch (send:RequestMessage -> Async<ResponseMessage>) (req:OffsetFetchRequest) : Async<OffsetFetchResponse> =
-    send (RequestMessage.OffsetFetch req) |> Async.map ResponseMessage.toOffsetFetch
-
-  let inline joinGroup (send:RequestMessage -> Async<ResponseMessage>) (req:JoinGroupRequest) : Async<JoinGroupResponse> =
-    send (RequestMessage.JoinGroup req) |> Async.map ResponseMessage.toJoinGroup
-
-  let inline syncGroup (send:RequestMessage -> Async<ResponseMessage>) (req:SyncGroupRequest) : Async<SyncGroupResponse> =
-    send (RequestMessage.SyncGroup req) |> Async.map ResponseMessage.toSyncGroup
-
-  let inline heartbeat (send:RequestMessage -> Async<ResponseMessage>) (req:HeartbeatRequest) : Async<HeartbeatResponse> =
-    send (RequestMessage.Heartbeat req) |> Async.map ResponseMessage.toHeartbeat
-
-  let inline leaveGroup (send:RequestMessage -> Async<ResponseMessage>) (req:LeaveGroupRequest) : Async<LeaveGroupResponse> =
-    send (RequestMessage.LeaveGroup req) |> Async.map ResponseMessage.toLeaveGroup
-
-  let inline listGroups (send:RequestMessage -> Async<ResponseMessage>) (req:ListGroupsRequest) : Async<ListGroupsResponse> =
-    send (RequestMessage.ListGroups req) |> Async.map ResponseMessage.toListGroups
-
-  let inline describeGroups (send:RequestMessage -> Async<ResponseMessage>) (req:DescribeGroupsRequest) : Async<DescribeGroupsResponse> =
-=======
-  
+
   let inline metadata (send:Chan) (req:MetadataRequest) =
     send (RequestMessage.Metadata req) |> Async.map (function MetadataResponse x -> x | _ -> wrongResponse ())
 
-  let inline fetch (send:Chan) (req:FetchRequest) : Async<FetchResponse> = 
+  let inline fetch (send:Chan) (req:FetchRequest) : Async<FetchResponse> =
     send (RequestMessage.Fetch req) |> Async.map ResponseMessage.toFetch
 
-  let inline produce (send:Chan) (req:ProduceRequest) : Async<ProduceResponse> = 
+  let inline produce (send:Chan) (req:ProduceRequest) : Async<ProduceResponse> =
     send (RequestMessage.Produce req) |> Async.map ResponseMessage.toProduce
 
-  let inline offset (send:Chan) (req:OffsetRequest) : Async<OffsetResponse> = 
+  let inline offset (send:Chan) (req:OffsetRequest) : Async<OffsetResponse> =
     send (RequestMessage.Offset req) |> Async.map ResponseMessage.toOffset
 
-  let inline groupCoordinator (send:Chan) (req:GroupCoordinatorRequest) : Async<GroupCoordinatorResponse> = 
+  let inline groupCoordinator (send:Chan) (req:GroupCoordinatorRequest) : Async<GroupCoordinatorResponse> =
     send (RequestMessage.GroupCoordinator req) |> Async.map ResponseMessage.toGroupCoordinator
 
-  let inline offsetCommit (send:Chan) (req:OffsetCommitRequest) : Async<OffsetCommitResponse> = 
+  let inline offsetCommit (send:Chan) (req:OffsetCommitRequest) : Async<OffsetCommitResponse> =
     send (RequestMessage.OffsetCommit req) |> Async.map ResponseMessage.toOffsetCommit
 
-  let inline offsetFetch (send:Chan) (req:OffsetFetchRequest) : Async<OffsetFetchResponse> = 
+  let inline offsetFetch (send:Chan) (req:OffsetFetchRequest) : Async<OffsetFetchResponse> =
     send (RequestMessage.OffsetFetch req) |> Async.map ResponseMessage.toOffsetFetch
 
-  let inline joinGroup (send:Chan) (req:JoinGroupRequest) : Async<JoinGroupResponse> = 
+  let inline joinGroup (send:Chan) (req:JoinGroupRequest) : Async<JoinGroupResponse> =
     send (RequestMessage.JoinGroup req) |> Async.map ResponseMessage.toJoinGroup
 
-  let inline syncGroup (send:Chan) (req:SyncGroupRequest) : Async<SyncGroupResponse> = 
+  let inline syncGroup (send:Chan) (req:SyncGroupRequest) : Async<SyncGroupResponse> =
     send (RequestMessage.SyncGroup req) |> Async.map ResponseMessage.toSyncGroup
 
-  let inline heartbeat (send:Chan) (req:HeartbeatRequest) : Async<HeartbeatResponse> = 
+  let inline heartbeat (send:Chan) (req:HeartbeatRequest) : Async<HeartbeatResponse> =
     send (RequestMessage.Heartbeat req) |> Async.map ResponseMessage.toHeartbeat
 
-  let inline leaveGroup (send:Chan) (req:LeaveGroupRequest) : Async<LeaveGroupResponse> = 
+  let inline leaveGroup (send:Chan) (req:LeaveGroupRequest) : Async<LeaveGroupResponse> =
     send (RequestMessage.LeaveGroup req) |> Async.map ResponseMessage.toLeaveGroup
 
-  let inline listGroups (send:Chan) (req:ListGroupsRequest) : Async<ListGroupsResponse> = 
+  let inline listGroups (send:Chan) (req:ListGroupsRequest) : Async<ListGroupsResponse> =
     send (RequestMessage.ListGroups req) |> Async.map ResponseMessage.toListGroups
 
-  let inline describeGroups (send:Chan) (req:DescribeGroupsRequest) : Async<DescribeGroupsResponse> = 
->>>>>>> 5ae72b02
+  let inline describeGroups (send:Chan) (req:DescribeGroupsRequest) : Async<DescribeGroupsResponse> =
     send (RequestMessage.DescribeGroups req) |> Async.map ResponseMessage.toDescribeGroups
 
 
 
-<<<<<<< HEAD
-  let private hostEndpoint (host:string, port:int) =
-    let ipv4 = Dns.GetHostAddresses host |> Seq.find (fun ip -> ip.AddressFamily = AddressFamily.InterNetwork)
-    IPEndPoint(ipv4, port)
-
-  let private concatFetchResponses (rs:FetchResponse[]) =
-    new FetchResponse(rs |> Array.collect (fun r -> r.topics)) |> ResponseMessage.FetchResponse
-=======
->>>>>>> 5ae72b02
 
 
 module internal Conn =
@@ -308,15 +193,15 @@
   let private Log = Log.create "KafkaFunk.Conn"
 
   let ApiVersion : ApiVersion = 0s
-  
+
   /// Partitions a fetch request by topic/partition and wraps each one in a request.
   let partitionFetchReq (req:FetchRequest) =
     req.topics
     |> Seq.collect (fun (tn,ps) -> ps |> Array.map (fun (p,o,mb) -> tn,p,o,mb))
     |> Seq.groupBy (fun (tn,ps,_,_) ->  tn,ps)
     |> Seq.map (fun (tp,reqs) ->
-      let topics = 
-        reqs 
+      let topics =
+        reqs
         |> Seq.groupBy (fun (t,_,_,_) -> t)
         |> Seq.map (fun (t,(ps)) -> t, ps |> Seq.map (fun (_,p,o,mb) -> p,o,mb) |> Seq.toArray)
         |> Seq.toArray
@@ -327,7 +212,7 @@
   /// Unwraps a set of responses as fetch responses and joins them into a single response.
   let concatFetchRes (rs:ResponseMessage[]) =
     rs
-    |> Array.map ResponseMessage.toFetch 
+    |> Array.map ResponseMessage.toFetch
     |> (fun rs -> new FetchResponse(rs |> Array.collect (fun r -> r.topics)) |> ResponseMessage.FetchResponse)
 
   /// Partitions a produce request by topic/partition.
@@ -376,31 +261,8 @@
   /// Performs request routing based on cluster metadata.
   /// Fetch, produce and offset requests are routed to the broker which is the leader for that topic, partition.
   /// Group related requests are routed to the respective broker.
-<<<<<<< HEAD
-  let route (metadata:MetadataResponse) (conn:IPEndPoint -> (RequestMessage -> Async<ResponseMessage>)) =
-
-    let bootstrap : RequestMessage -> Async<ResponseMessage> =
-      failwith ""
-
-    let brokers =
-      metadata.brokers
-      |> Seq.toKeyValueMap (fun b -> b.nodeId) (fun b -> hostEndpoint (b.host, b.port) |> conn)
-
-    let topicPartitions =
-      metadata.topicMetadata
-      |> Seq.collect (fun tmd ->
-        tmd.partitionMetadata
-        |> Seq.map (fun pmd -> (tmd.topicName, pmd.partitionId), (brokers |> Map.find pmd.leader))
-      )
-      |> dict
-
-    let groupBrokers : IDictionary<GroupId, (RequestMessage -> Async<ResponseMessage>)> =
-      failwith ""
-
-=======
-  let route (bootstrapChan:Chan) (byTopicPartition:Map<(TopicName * Partition), Chan>) (byGroupId:Map<GroupId, Chan>) : Chan =    
+  let route (bootstrapChan:Chan) (byTopicPartition:Map<(TopicName * Partition), Chan>) (byGroupId:Map<GroupId, Chan>) : Chan =
     // TODO: optimize single topic/partition case
->>>>>>> 5ae72b02
     fun (req:RequestMessage) -> async {
       match req with
       | Metadata _ ->
@@ -408,31 +270,12 @@
 
       | Fetch req ->
         return!
-<<<<<<< HEAD
-          req.topics
-          |> Seq.collect (fun (tn,ps) -> ps |> Array.map (fun (p,o,mb) -> tn,p,o,mb))
-          |> Seq.groupBy (fun (tn,ps,_,_) ->  tn,ps)
-          |> Seq.map (fun (tp,reqs) ->
-            match topicPartitions |> Dict.tryGet tp with
-            | Some send ->
-              let topics =
-                reqs
-                |> Seq.groupBy (fun (t,_,_,_) -> t)
-                |> Seq.map (fun (t,(ps)) -> t, ps |> Seq.map (fun (_,p,o,mb) -> p,o,mb) |> Seq.toArray)
-                |> Seq.toArray
-              let req = new FetchRequest(req.replicaId, req.maxWaitTime, req.minBytes, topics)
-              send (RequestMessage.Fetch req)
-            | None ->
-              failwith ""
-          )
-=======
           req
-          |> partitionFetchReq 
+          |> partitionFetchReq
           |> Seq.map (fun (tp,req) ->
             match byTopicPartition |> Dict.tryGet tp with
             | Some send -> send req
             | None -> failwith "Unable to find route!")
->>>>>>> 5ae72b02
           |> Async.Parallel
           |> Async.map concatFetchRes
 
@@ -445,13 +288,8 @@
             | Some send -> send req
             | None -> failwith "")
           |> Async.Parallel
-<<<<<<< HEAD
-          |> Async.map (Array.map ResponseMessage.toProduce >> concatProduceResponses)
-
-=======
           |> Async.map (concatProduceResponses)
-             
->>>>>>> 5ae72b02
+
       | Offset req ->
         return!
           req
@@ -461,13 +299,8 @@
             | Some send -> send req
             | None -> failwith "")
           |> Async.Parallel
-<<<<<<< HEAD
-          |> Async.map (Array.map ResponseMessage.toOffset >> concatOffsetResponses)
-
-=======
           |> Async.map (concatOffsetResponses)
-      
->>>>>>> 5ae72b02
+
       | GroupCoordinator _ ->
         return! bootstrapChan req
 
@@ -504,27 +337,19 @@
       | DescribeGroups req ->
         // TODO
         return failwith ""
-<<<<<<< HEAD
 
       | ListGroups req ->
-        return failwith ""
-
-    }
-
-=======
-      
-      | ListGroups req ->        
         // TODO
         return failwith "" }
 
 
   // -----------------------------------------------------------------------------------------------------------------------
 
-  
+
   /// Creates a fault-tolerant channel to the specified endpoint.
   /// Recoverable failures are retried, otherwise escalated.
   let rec connect (ep:IPEndPoint, clientId:ClientId) : Async<Chan> = async {
-   
+
     let receiveBufferSize = 8192
 
     /// Builds and connects the socket.
@@ -532,31 +357,31 @@
       // TODO: lifecycle
       let connSocket =
         new Socket(
-          ep.AddressFamily, 
-          SocketType.Stream, 
-          ProtocolType.Tcp, 
-          NoDelay=true, 
+          ep.AddressFamily,
+          SocketType.Stream,
+          ProtocolType.Tcp,
+          NoDelay=true,
           ExclusiveAddressUse=true)
       Log.info "connecting...|client_id=%s remote_endpoint=%O" clientId ep
       let! sendRcvSocket = Socket.connect connSocket ep
-      Log.info "connected|remote_endpoint=%O" sendRcvSocket.RemoteEndPoint     
+      Log.info "connected|remote_endpoint=%O" sendRcvSocket.RemoteEndPoint
       return sendRcvSocket }
 
     let! sendRcvSocket = conn ()
     let sendRcvSocket = DVar.create sendRcvSocket
-      
-    let receive = 
-      sendRcvSocket 
+
+    let receive =
+      sendRcvSocket
       |> DVar.mapFun Socket.receive
-    
-    let send = 
-      sendRcvSocket 
-      |> DVar.mapFun Socket.sendAll 
-      
+
+    let send =
+      sendRcvSocket
+      |> DVar.mapFun Socket.sendAll
+
 
     // --------
 
-    
+
     // TODO: implement using channels
     let state = ref 0 // 0 - OK, 1 - recovery in progress
     let wh = new ManualResetEventSlim()
@@ -564,7 +389,7 @@
     /// Notify of an error and recovery.
     /// If a recovery is in progress, wait for it to complete and return.
     let reset (ex:exn option) = async {
-      Log.info "recovering TCP connection|client_id=%s remote_endpoint=%O" clientId ep        
+      Log.info "recovering TCP connection|client_id=%s remote_endpoint=%O" clientId ep
       if Interlocked.CompareExchange(state, 1, 0) = 0 then
         wh.Reset()
         let! sendRcvSocket' = conn ()
@@ -575,7 +400,7 @@
         Log.info "recovery alread in progress, waiting...|client_id=%s remote_endpoint=%O" clientId ep
         wh.Wait()
         return () }
-    
+
     // TODO: handle specific TCP errors only, otherwise escalate to reconnect
 
     let rec sendErr buf =
@@ -585,11 +410,11 @@
         | Success n -> async.Return n
         | Failure ex -> async {
           match ex with
-          | :? SocketException as x ->            
-            Log.error "socket exception|error=%O" ex                                
+          | :? SocketException as x ->
+            Log.error "socket exception|error=%O" ex
             do! reset (Some ex)
-            return! sendErr buf 
-          | _ -> 
+            return! sendErr buf
+          | _ ->
             Log.error "exception=%O" ex
             return raise ex })
 
@@ -607,8 +432,8 @@
           | :? SocketException as x ->
             Log.warn "error receiving on socket|error=%O" ex
             do! reset (Some ex)
-            return! receiveErr buf 
-          | _ -> 
+            return! receiveErr buf
+          | _ ->
             Log.error "exception=%O" ex
             return raise ex })
 
@@ -616,8 +441,8 @@
 
     // --------
 
-    
-    /// An unframed input stream.  
+
+    /// An unframed input stream.
     let inputStream =
       Socket.receiveStreamFrom receiveBufferSize receive
       |> Framing.LengthPrefix.unframe
@@ -630,16 +455,16 @@
 
     /// Encodes the request into a session layer request, keeping ApiKey as state.
     let encode (req:RequestMessage, correlationId:CorrelationId) =
-      let req = Request(ApiVersion, correlationId, clientId, req)  
-      let sessionData = toArraySeg req 
+      let req = Request(ApiVersion, correlationId, clientId, req)
+      let sessionData = toArraySeg Request.size Request.write req
       sessionData,req.apiKey
-      
+
     /// Decodes the session layer input and session state into a response.
     let decode (_, apiKey:ApiKey, data:ArraySeg<byte>) =
       let res = ResponseMessage.readApiKey (data, apiKey)
-      res   
-
-    let session = 
+      res
+
+    let session =
       Session.requestReply
         Session.corrId encode decode RequestMessage.awaitResponse inputStream send
 
@@ -653,7 +478,6 @@
 
 
 
->>>>>>> 5ae72b02
 
 
 // http://kafka.apache.org/documentation.html#connectconfigs
@@ -685,66 +509,26 @@
 /// A connection to a Kafka cluster.
 /// This is a stateful object which maintains request/reply sessions with brokers.
 /// It acts as a context for API operations, providing filtering and fault tolerance.
-<<<<<<< HEAD
-and KafkaConn internal (reqRepSession:ReqRepSession<_,_,_>) =
-
-  static let ApiVersion : ApiVersion = 0s
-
-  static let Log = Log.create "Marvel.Kafka"
-
-  member internal x.Send (req:RequestMessage) : Async<ResponseMessage> =
-    reqRepSession.Send req
-
-  static member internal connect (ep:IPEndPoint) = async {
-
-    let clientId : ClientId = Guid.NewGuid().ToString("N")
-
-    let connSocket =
-      let s = new Socket(ep.AddressFamily, SocketType.Stream, ProtocolType.Tcp)
-      s.NoDelay <- true
-      s.ExclusiveAddressUse <- true
-      s
-
-    Log.info "connecting...|client_id=%s" clientId
-    let! sendRcvSocket = Socket.connect connSocket ep
-    Log.info "connected|remote_endpoint=%O" sendRcvSocket.RemoteEndPoint
-
-    /// Encodes the request into a session layer request, keeping ApiKey as state.
-    let encode (req:RequestMessage, correlationId:CorrelationId) =
-      let req = Request(ApiVersion, correlationId, clientId, req)
-      let sessionData = toArraySeg Request.size Request.write req
-      sessionData, req.apiKey
-
-    /// Decodes the session layer input and session state into a response.
-    let decode (_, apiKey:ApiKey, data:ArraySeg<byte>) =
-      let res = ResponseMessage.readApiKey (data, apiKey)
-      res
-
-    /// An unframed input stream.
-    let inputStream =
-      Socket.receiveStream sendRcvSocket
-      |> Framing.LengthPrefix.unframe
-=======
 type KafkaConn internal (cfg:KafkaConnCfg) =
-  
-  static let Log = Log.create "KafkaFunc.Conn"    
+
+  static let Log = Log.create "KafkaFunc.Conn"
 
   // note: must call Connect first thing!
-  let [<VolatileField>] mutable bootstrapChanField : Chan = 
+  let [<VolatileField>] mutable bootstrapChanField : Chan =
     Unchecked.defaultof<_>
 
-  let bootstrapChan : Chan = 
+  let bootstrapChan : Chan =
     fun req -> bootstrapChanField req
 
   // routing tables
 
   let chanByHost : DVar<Map<Host * Port, Chan>> =
     DVar.create Map.empty
-   
+
   let hostByNode : DVar<Map<NodeId, Host * Port>> =
     DVar.create Map.empty
 
-  let nodeByTopic : DVar<Map<TopicName * Partition, NodeId>> = 
+  let nodeByTopic : DVar<Map<TopicName * Partition, NodeId>> =
     DVar.create Map.empty
 
   let hostByGroup : DVar<Map<GroupId, Host * Port>> =
@@ -754,7 +538,7 @@
 
   let hostByTopic : DVar<Map<TopicName * Partition, Host * Port>> =
     DVar.combineLatestWith
-      (fun topicNodes nodeHosts ->               
+      (fun topicNodes nodeHosts ->
        topicNodes
        |> Map.toSeq
        |> Seq.choose (fun (tp,n) ->
@@ -771,7 +555,7 @@
       (fun topicHosts hostChans ->
         topicHosts
         |> Map.toSeq
-        |> Seq.map (fun (t,h) -> 
+        |> Seq.map (fun (t,h) ->
           let chan = Map.find h hostChans in
           t,chan)
         |> Map.ofSeq)
@@ -780,29 +564,28 @@
 
   let chanByGroupId : DVar<Map<GroupId, Chan>> =
     DVar.combineLatestWith
-      (fun groupHosts hostChans -> 
+      (fun groupHosts hostChans ->
         groupHosts
         |> Map.toSeq
-        |> Seq.map (fun (g,h) -> 
+        |> Seq.map (fun (g,h) ->
           let chan = Map.find h hostChans in
           g,chan)
         |> Map.ofSeq)
       hostByGroup
       chanByHost
-    
-  let routedChan : Chan = 
-    DVar.combineLatestWith 
+
+  let routedChan : Chan =
+    DVar.combineLatestWith
       (fun chanByTopic chanByGroup -> Conn.route bootstrapChan chanByTopic chanByGroup)
       chanByTopic
       chanByGroupId
     |> DVar.toFun
 
   // -----------------------------------------------------------------
->>>>>>> 5ae72b02
-
-  
+
+
   /// Connects to the specified host and adds to routing table.
-  let connHost (host:Host, port:Port, nodeId:NodeId option) = async {        
+  let connHost (host:Host, port:Port, nodeId:NodeId option) = async {
     let! ep = Dns.IPv4.getEndpointAsync (host, port)
     let! ch = Conn.connect (ep, cfg.clientId)
     chanByHost |> DVar.update (Map.add (host,port) ch)
@@ -812,7 +595,7 @@
   /// Connects to the specified host unless already connected.
   let connHostNew (host:Host, port:Port, nodeId:NodeId option) = async {
     match chanByHost |> DVar.get |> Map.tryFind (host,port) with
-    | Some ch -> 
+    | Some ch ->
       nodeId |> Option.iter (fun nodeId -> hostByNode |> DVar.update (Map.add nodeId (host,port)))
       return ch
     | None -> return! connHost (host,port,nodeId) }
@@ -832,24 +615,19 @@
           Log.error "error connecting to bootstrap host=%s port=%i error=%O" uri.Host uri.Port ex
           return None })
     match bootstrapChan with
-    | Some bootstrapChan -> 
+    | Some bootstrapChan ->
       return bootstrapChan
     | None ->
-      return failwith "unable to connect to bootstrap brokers" }    
-  
+      return failwith "unable to connect to bootstrap brokers" }
+
   /// Connects to the coordinator broker for the specified group and adds to routing table
-  let connectGroupCoordinator (groupId:GroupId) = async {    
+  let connectGroupCoordinator (groupId:GroupId) = async {
     let! res = Api.groupCoordinator bootstrapChan (GroupCoordinatorRequest(groupId))
     let! ch = connHostNew (res.coordinatorHost,res.coordinatorPort,Some res.coordinatorId)
     hostByGroup |> DVar.updateIfDistinct (Map.add groupId (res.coordinatorHost,res.coordinatorPort)) |> ignore
     return ch }
 
-<<<<<<< HEAD
-    let session =
-      Session.requestReply
-        Session.corrId encode decode inputStream send
-=======
-  
+
   /// Gets the channel.
   member internal __.Chan : Chan =
     if isNull routedChan then
@@ -863,29 +641,33 @@
 
   /// Gets metadata from the bootstrap channel and updates internal routing tables.
   member private __.ApplyMetadata (metadata:MetadataResponse) = async {
-    let hostByNode' = 
+    let hostByNode' =
       metadata.brokers
       |> Seq.map (fun b -> b.nodeId, (b.host,b.port))
       |> Map.ofSeq
     for tmd in metadata.topicMetadata do
-      for pmd in tmd.partitionMetadata do       
+      for pmd in tmd.partitionMetadata do
         let (host,port) = hostByNode' |> Map.find pmd.leader // TODO: handle error, but shouldn't happen
         let! _ = connHostNew (host,port, Some pmd.leader)
         nodeByTopic |> DVar.update (Map.add (tmd.topicName,pmd.partitionId) (pmd.leader)) }
 
   /// Gets metadata from the bootstrap channel and updates internal routing tables.
   member internal this.GetMetadata (topics:TopicName[]) = async {
-    let! metadata = Api.metadata bootstrapChan (MetadataRequest(topics)) 
+    let! metadata = Api.metadata bootstrapChan (MetadataRequest(topics))
     do! this.ApplyMetadata metadata
     return metadata }
 
   /// Gets the group coordinator for the specified group, connects to it, adds to routing table.
-  member internal __.ConnectGroupCoordinator (groupId:GroupId) = 
+  member internal __.ConnectGroupCoordinator (groupId:GroupId) =
     connectGroupCoordinator groupId
-  
+
   interface IDisposable with
     member __.Dispose () = ()
->>>>>>> 5ae72b02
+
+
+// -------------------------------------------------------------------------------------------------------------------------------------
+
+
 
 
 /// Kafka API.
@@ -910,54 +692,29 @@
   let connHost host =
     connHostAsync host |> Async.RunSynchronously
 
-<<<<<<< HEAD
   let metadata (c:KafkaConn) (req:MetadataRequest) : Async<MetadataResponse> =
-    Api.metadata c.Send req
+    Api.metadata c.Chan req
 
   let fetch (c:KafkaConn) (req:FetchRequest) : Async<FetchResponse> =
-    Api.fetch c.Send req
+    Api.fetch c.Chan req
 
   let produce (c:KafkaConn) (req:ProduceRequest) : Async<ProduceResponse> =
-    Api.produce c.Send req
+    Api.produce c.Chan req
 
   let offset (c:KafkaConn) (req:OffsetRequest) : Async<OffsetResponse> =
-    Api.offset c.Send req
+    Api.offset c.Chan req
 
   let groupCoordinator (c:KafkaConn) (req:GroupCoordinatorRequest) : Async<GroupCoordinatorResponse> =
-    Api.groupCoordinator c.Send req
+    Api.groupCoordinator c.Chan req
 
   let offsetCommit (c:KafkaConn) (req:OffsetCommitRequest) : Async<OffsetCommitResponse> =
-    Api.offsetCommit c.Send req
-=======
-  let metadata (c:KafkaConn) (req:MetadataRequest) : Async<MetadataResponse> = 
-    Api.metadata c.Chan req
-
-  let fetch (c:KafkaConn) (req:FetchRequest) : Async<FetchResponse> = 
-    Api.fetch c.Chan req
-
-  let produce (c:KafkaConn) (req:ProduceRequest) : Async<ProduceResponse> = 
-    Api.produce c.Chan req
-
-  let offset (c:KafkaConn) (req:OffsetRequest) : Async<OffsetResponse> = 
-    Api.offset c.Chan req
-
-  let groupCoordinator (c:KafkaConn) (req:GroupCoordinatorRequest) : Async<GroupCoordinatorResponse> = 
-    Api.groupCoordinator c.Chan req
-
-  let offsetCommit (c:KafkaConn) (req:OffsetCommitRequest) : Async<OffsetCommitResponse> = 
     Api.offsetCommit c.Chan req
->>>>>>> 5ae72b02
 
   let offsetFetch (c:KafkaConn) (req:OffsetFetchRequest) : Async<OffsetFetchResponse> =
     Api.offsetFetch c.Chan req
 
-<<<<<<< HEAD
   let joinGroup (c:KafkaConn) (req:JoinGroupRequest) : Async<JoinGroupResponse> =
-    Api.joinGroup c.Send req
-=======
-  let joinGroup (c:KafkaConn) (req:JoinGroupRequest) : Async<JoinGroupResponse> = 
     Api.joinGroup c.Chan req
->>>>>>> 5ae72b02
 
   let syncGroup (c:KafkaConn) (req:SyncGroupRequest) : Async<SyncGroupResponse> =
     Api.syncGroup c.Chan req
@@ -972,266 +729,4 @@
     Api.listGroups c.Chan req
 
   let describeGroups (c:KafkaConn) (req:DescribeGroupsRequest) : Async<DescribeGroupsResponse> =
-<<<<<<< HEAD
-    Api.describeGroups c.Send req
-
-  // consumer groups
-
-  type ConsumerConfig = {
-    bootstrapServers : Uri[] // kafka://127.0.0.1:9092
-    groupId : GroupId
-    topics : TopicName[]
-    sessionTimeout : SessionTimeout
-    heartbeatFrequency : int32
-    autoOffsetReset : AutoOffsetReset
-    fetchMinBytes : MinBytes
-    fetchMaxWaitMs : MaxWaitTime
-    metadataFetchTimeoutMs : int32
-    totalBufferMemory : int32
-    fetchBuffer : MaxBytes
-    clientId : string
-    socketReceiveBuffer : int32
-    reconnectBackoffMs : int32
-    offsetRetentionTime : int64
-  }
-    with
-      static member create (bootstrapServers:Uri[], groupId:GroupId, topics:TopicName[]) =
-        {
-          ConsumerConfig.bootstrapServers = bootstrapServers
-          groupId = groupId
-          topics = topics
-          sessionTimeout = 10000
-          heartbeatFrequency = 4
-          autoOffsetReset = AutoOffsetReset.Anything
-          fetchMinBytes = 0
-          fetchMaxWaitMs = 0
-          metadataFetchTimeoutMs = 0
-          totalBufferMemory = 10000
-          fetchBuffer = 1000
-          clientId = Guid.NewGuid().ToString("N")
-          socketReceiveBuffer = 1000
-          reconnectBackoffMs = 0
-          offsetRetentionTime = 0L
-        }
-
-  and AutoOffsetReset =
-    | Smallest
-    | Largest
-    | Disable
-    | Anything
-
-
-  /// Domain-specific message set.
-  type ConsumerEvent =
-
-    | GroopCoordResponse
-    | JoinResponse
-    | SyncResponse
-    | FetchResponse
-
-    /// GroupLoadInProgressCode	14	Yes	The broker returns this error code for an offset fetch request if it is still loading offsets (after a leader change for that offsets topic partition), or in response to group membership requests (such as heartbeats) when group metadata is being loaded by the coordinator.
-    | GroupLoadInProgress
-
-    /// GroupCoordinatorNotAvailableCode	15	Yes	The broker returns this error code for group coordinator requests, offset commits, and most group management requests if the offsets topic has not yet been created, or if the group coordinator is not active.
-    | GroupCoordinatorNotAvailable
-
-    /// IllegalGenerationCode	22	 	Returned from group membership requests (such as heartbeats) when the generation id provided in the request is not the current generation.
-    | IllegalGeneration
-
-    /// InconsistentGroupProtocolCode	23	 	Returned in join group when the member provides a protocol type or set of protocols which is not compatible with the current group.
-    | InconsistentGroupProtocol
-
-    | InvalidGroupId
-
-    /// UnknownMemberIdCode	25	 	Returned from group requests (offset commits/fetches, heartbeats, etc) when the memberId is not in the current generation.
-    | UnknownMemberId
-
-    /// InvalidSessionTimeoutCode	26	 	Return in join group when the requested session timeout is outside of the allowed range on the broker
-    | InvalidSessionTimeout
-
-    /// RebalanceInProgressCode	27	 	Returned in heartbeat requests when the coordinator has begun rebalancing the group. This indicates to the client that it should rejoin the group.
-    | RebalanceInProgress
-
-    | SessionTimeout
-
-    | MetadataChanged
-
-    /// 16	Yes	The broker returns this error code if it receives an offset fetch or commit request for a group that it is not a coordinator for.
-    | NotCoordinatorForGroup
-
-
-  /// Given a consumer configuration, initiates the consumer group protocol.
-  /// Returns an async sequence of states where each state corresponds to a generation in the group protocol.
-  /// The state contains streams for the topics specified in the configuration.
-  /// Whenever there is a change in the consumer group, or a failure, the protocol restarts and returns
-  /// a new generation once successful.
-  /// If there are failures surpassing configured thresholds, the resulting sequence throws an exception.
-  let consume (conn:KafkaConn) (cfg:ConsumerConfig) : AsyncSeq<_> = async {
-
-    // domain-specific api
-
-    let groopCoord =
-      groupCoordinator conn (GroupCoordinatorRequest(cfg.groupId))
-      |> Async.map (fun res ->
-        match res.errorCode with
-        | ErrorCode.NoError -> ConsumerEvent.GroopCoordResponse
-        | ErrorCode.GroupCoordinatorNotAvailableCode -> ConsumerEvent.GroupCoordinatorNotAvailable
-        | ErrorCode.InvalidGroupIdCode -> ConsumerEvent.InvalidGroupId
-        | _ -> failwith "")
-
-    // sent to group coordinator
-    let joinGroup2 =
-      let consumerProtocolMeta = ConsumerGroupProtocolMetadata(0s, cfg.topics, ArraySeg<_>())
-      let assignmentStrategy : AssignmentStrategy = "range" //roundrobin
-      let groupProtocols = GroupProtocols([| assignmentStrategy, (toArraySeg ConsumerGroupProtocolMetadata.size ConsumerGroupProtocolMetadata.write consumerProtocolMeta) |])
-      let joinGroupReq = JoinGroupRequest(cfg.groupId, cfg.sessionTimeout, "" (* memberId *), ProtocolType.consumer, groupProtocols)
-      joinGroup conn joinGroupReq
-      |> Async.map (fun res ->
-        match res.errorCode with
-        | ErrorCode.NoError ->
-          //if res.members.members.Length > 0 then
-          ConsumerEvent.JoinResponse
-        | ErrorCode.GroupCoordinatorNotAvailableCode -> ConsumerEvent.GroupCoordinatorNotAvailable
-        | ErrorCode.InconsistentGroupProtocolCode -> ConsumerEvent.InconsistentGroupProtocol
-        | ErrorCode.InvalidSessionTimeoutCode -> ConsumerEvent.InvalidSessionTimeout
-        | _ -> failwith "")
-
-    // heartbeats: must be sent to group coordinator
-    let rec hb (generationId,memberId) = async {
-      let req = HeartbeatRequest(cfg.groupId, generationId, memberId)
-      let! res = heartbeat conn req
-      match res.errorCode with
-      | ErrorCode.NoError ->
-        do! Async.Sleep (cfg.sessionTimeout / cfg.heartbeatFrequency)
-        return! hb (generationId,memberId)
-      | ErrorCode.IllegalGenerationCode ->
-        return ConsumerEvent.IllegalGeneration
-      | ErrorCode.UnknownMemberIdCode ->
-        return ConsumerEvent.UnknownMemberId
-      | ErrorCode.RebalanceInProgressCode ->
-        return ConsumerEvent.RebalanceInProgress
-      | _ ->
-        return ConsumerEvent.SessionTimeout }
-
-    // sent to group coordinator
-    let leaderSyncGroup (generationId,memberId,members) = async {
-      let assignment = ConsumerGroupMemberAssignment(0s, PartitionAssignment([||]))
-      let members = [| "" (*memberId*), (toArraySeg ConsumerGroupMemberAssignment.size ConsumerGroupMemberAssignment.write assignment) |]
-      let req = SyncGroupRequest(cfg.groupId, generationId, memberId, GroupAssignment(members))
-      let! res = syncGroup conn req
-      match res.errorCode with
-      | ErrorCode.NoError -> return ConsumerEvent.SyncResponse
-      | ErrorCode.IllegalGenerationCode -> return ConsumerEvent.IllegalGeneration
-      | ErrorCode.UnknownMemberIdCode -> return ConsumerEvent.UnknownMemberId
-      | ErrorCode.RebalanceInProgressCode -> return ConsumerEvent.RebalanceInProgress
-      | _ ->
-        return ConsumerEvent.SessionTimeout }
-
-    // sent to group coordinator
-    let followerSyncGroup (generationId,memberId) = async {
-      let req = SyncGroupRequest(cfg.groupId, generationId, memberId, GroupAssignment([||]))
-      let! res = syncGroup conn req
-      match res.errorCode with
-      | ErrorCode.NoError -> return ConsumerEvent.SyncResponse
-      | ErrorCode.IllegalGenerationCode -> return ConsumerEvent.IllegalGeneration
-      | ErrorCode.UnknownMemberIdCode -> return ConsumerEvent.UnknownMemberId
-      | ErrorCode.RebalanceInProgressCode -> return ConsumerEvent.RebalanceInProgress
-      | _ ->
-        return ConsumerEvent.SessionTimeout }
-
-
-    // sent to group coordinator
-    let commitOffset (generationId,memberId) (topic:TopicName, partition:Partition, offset:Offset) = async {
-      let req = OffsetCommitRequest(cfg.groupId, generationId, memberId, cfg.offsetRetentionTime, [| topic, [| partition, offset, null |] |])
-      let! res = offsetCommit conn req
-      // TODO: check error
-      return () }
-
-    let fetchOffset (topic:TopicName, partition:Partition) = async {
-      let req = OffsetFetchRequest(cfg.groupId, [| topic, [| partition |] |])
-      let! res = offsetFetch conn req
-      let topic,ps = res.topics.[0]
-      let (p,offset,metadata,ec) = ps.[0]
-      return offset }
-
-    // fetch sent to broker in metadata or coordinator?
-    let stream (generationId,memberId) (topic:TopicName, partition:Partition) =
-      let rec go (offset:FetchOffset) = asyncSeq {
-        let req = FetchRequest(-1, cfg.fetchMaxWaitMs, cfg.fetchMinBytes, [| topic, [| partition, offset, cfg.fetchBuffer |] |])
-        // TODO: wait for state change (kill) signal
-        let! res = fetch conn req
-        // TODO: check error
-        let topic,partitions = res.topics.[0]
-        let partition,ec,hmo,mss,ms = partitions.[0]
-        let nextOffset = MessageSet.nextOffset ms
-        let commit = commitOffset (generationId,memberId) (topic, partition, offset)
-        yield ms,commit
-        yield! go nextOffset }
-      // TODO: fetch offset
-      go (0L)
-
-    // TODO: period and watch for changes?
-    let! metadata = metadata conn (MetadataRequest(cfg.topics))
-
-
-    let rec go () : AsyncSeq<_> = async {
-
-      // start of session
-      let! groupCoord = groupCoordinator conn (GroupCoordinatorRequest(cfg.groupId))
-      // TODO: send commit/fetch requests to groop coord
-
-
-      let consumerProtocolMeta = ConsumerGroupProtocolMetadata(0s, cfg.topics, ArraySeg<_>())
-      let assignmentStrategy : AssignmentStrategy = "range" //roundrobin
-      let groupProtocols = GroupProtocols([| assignmentStrategy, (toArraySeg ConsumerGroupProtocolMetadata.size ConsumerGroupProtocolMetadata.write consumerProtocolMeta) |])
-
-
-
-      let memberId : MemberId = "" // assigned by coordinator
-      let joinGroupReq = JoinGroupRequest(cfg.groupId, cfg.sessionTimeout, memberId, ProtocolType.consumer, groupProtocols)
-      let! joinGroupRes = joinGroup conn joinGroupReq
-      // TODO: or failure
-      let generationId = joinGroupRes.generationId
-      let memberId = joinGroupRes.memberId
-
-      // is leader?
-      if (joinGroupRes.leaderId = joinGroupRes.memberId) then
-        // determine assignments
-        // send sync request
-        let assignment = ConsumerGroupMemberAssignment(0s, PartitionAssignment([||]))
-        let syncReq = SyncGroupRequest(cfg.groupId, generationId, memberId, GroupAssignment([| "" (*memberId*), (toArraySeg ConsumerGroupMemberAssignment.size ConsumerGroupMemberAssignment.write assignment) |]))
-        let! syncRes = syncGroup conn syncReq
-
-        // TODO: get metadata?
-
-        return failwith ""
-      else
-
-        let syncReq = SyncGroupRequest(cfg.groupId, generationId, memberId, GroupAssignment([||]))
-        let! syncRes = syncGroup conn syncReq
-        let (memberAssignment:ConsumerGroupMemberAssignment,_) = ConsumerGroupMemberAssignment.read syncRes.memberAssignment
-
-        // the partitions assigned to this member
-        let topicPartitions = memberAssignment.partitionAssignment.assignments
-
-
-        // the topic,partition,stream combinations assigned to this member
-        let topicStreams =
-          topicPartitions
-          |> Array.collect (fun (t,ps) -> ps |> Array.map (fun p -> t,p))
-          |> Array.map (fun (t,p) -> t,p, stream (generationId,memberId) (t,p))
-
-
-        // return and wait for errors, which will stop all child streams
-        // and return a new state
-
-        return Cons ( (generationId,memberId,topicStreams), go ())
-
-      }
-
-    return! go ()
-
-  }
-=======
-    Api.describeGroups c.Chan req
->>>>>>> 5ae72b02
+    Api.describeGroups c.Chan req